from typing import Literal, Optional

from pydantic import Field
from pydantic_settings import BaseSettings, SettingsConfigDict

<<<<<<< HEAD

=======
>>>>>>> d729360a
class ModelConfig(BaseSettings):
    """
    A unified configuration schema that automatically loads settings from a .env file
    for instantiating language models from various providers.
    """

    # --- General Fields ---
    # Loads from the PROVIDER variable in your .env file
    provider: Literal["openai", "azure", "anthropic", "ollama"] = Field(
        default="azure",
        alias="PROVIDER",
        description="The name of the LLM provider to use (e.g., 'openai', 'azure').",
    )

    # This is the key change: It now reads 'AZURE_OPENAI_DEPLOYMENT' from .env
    # and makes it a required field.
    model_name: str = Field(
<<<<<<< HEAD
        default=...,  # '...' makes this field required
=======
        default=..., # '...' makes this field required
>>>>>>> d729360a
        alias="AZURE_OPENAI_DEPLOYMENT",
        description="The specific model/deployment name to use.",
    )

    # Loads from the TEMPERATURE variable in your .env file
    temperature: float = Field(
        default=0.0,
        alias="TEMPERATURE",
        ge=0.0,
        le=2.0,
        description="Controls randomness. Lower values make the model more deterministic.",
    )

    max_tokens: Optional[int] = Field(
        default=None,
        gt=0,
        description="The maximum number of tokens to generate in the completion.",
    )
<<<<<<< HEAD

=======
    
>>>>>>> d729360a
    top_p: Optional[float] = Field(
        default=None,
        ge=0.0,
        le=1.0,
        description="Controls diversity via nucleus sampling.",
    )

    # --- Azure Specific Fields ---
    # These now also load directly from your .env file using aliases
    azure_deployment: Optional[str] = Field(
        default=None,
        alias="AZURE_OPENAI_DEPLOYMENT",
        description="The name of the Azure OpenAI deployment.",
    )
<<<<<<< HEAD

=======
    
>>>>>>> d729360a
    azure_endpoint: Optional[str] = Field(
        default=None,
        alias="AZURE_OPENAI_ENDPOINT",
        description="The endpoint URL for the Azure OpenAI service.",
    )
<<<<<<< HEAD

=======
    
>>>>>>> d729360a
    api_version: Optional[str] = Field(
        default=None,
        alias="AZURE_OPENAI_API_VERSION",
        description="The API version for the Azure OpenAI service.",
    )

    # This model_config block tells Pydantic to load variables from a .env file
    model_config = SettingsConfigDict(
        env_file=".env",
        env_file_encoding="utf-8",
<<<<<<< HEAD
        extra="ignore",
=======
        extra="ignore"
>>>>>>> d729360a
    )<|MERGE_RESOLUTION|>--- conflicted
+++ resolved
@@ -3,10 +3,7 @@
 from pydantic import Field
 from pydantic_settings import BaseSettings, SettingsConfigDict
 
-<<<<<<< HEAD
 
-=======
->>>>>>> d729360a
 class ModelConfig(BaseSettings):
     """
     A unified configuration schema that automatically loads settings from a .env file
@@ -24,11 +21,7 @@
     # This is the key change: It now reads 'AZURE_OPENAI_DEPLOYMENT' from .env
     # and makes it a required field.
     model_name: str = Field(
-<<<<<<< HEAD
         default=...,  # '...' makes this field required
-=======
-        default=..., # '...' makes this field required
->>>>>>> d729360a
         alias="AZURE_OPENAI_DEPLOYMENT",
         description="The specific model/deployment name to use.",
     )
@@ -47,11 +40,7 @@
         gt=0,
         description="The maximum number of tokens to generate in the completion.",
     )
-<<<<<<< HEAD
 
-=======
-    
->>>>>>> d729360a
     top_p: Optional[float] = Field(
         default=None,
         ge=0.0,
@@ -66,21 +55,13 @@
         alias="AZURE_OPENAI_DEPLOYMENT",
         description="The name of the Azure OpenAI deployment.",
     )
-<<<<<<< HEAD
 
-=======
-    
->>>>>>> d729360a
     azure_endpoint: Optional[str] = Field(
         default=None,
         alias="AZURE_OPENAI_ENDPOINT",
         description="The endpoint URL for the Azure OpenAI service.",
     )
-<<<<<<< HEAD
 
-=======
-    
->>>>>>> d729360a
     api_version: Optional[str] = Field(
         default=None,
         alias="AZURE_OPENAI_API_VERSION",
@@ -91,9 +72,5 @@
     model_config = SettingsConfigDict(
         env_file=".env",
         env_file_encoding="utf-8",
-<<<<<<< HEAD
         extra="ignore",
-=======
-        extra="ignore"
->>>>>>> d729360a
     )